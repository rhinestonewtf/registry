--- conflicted
+++ resolved
@@ -10,7 +10,7 @@
         return (PackedModuleTypes.unwrap(self) & 2 ** ModuleType.unwrap(moduleType)) != 0;
     }
 
-<<<<<<< HEAD
+
     function isType(uint32 packed, uint32 check) internal pure returns (bool) {
         return (packed & 2 ** check) != 0;
     }
@@ -23,14 +23,7 @@
             _type = ModuleType.unwrap(moduleTypes[i]);
             if (_type > 31 && isType(packed, _type)) revert IRegistry.InvalidModuleType();
             packed = packed + uint32(2 ** _type);
-=======
-    function pack(ModuleType[] calldata moduleTypes) internal pure returns (PackedModuleTypes) {
-        uint32 result;
-        for (uint256 i; i < moduleTypes.length; i++) {
-            uint32 _type = ModuleType.unwrap(moduleTypes[i]);
-            if (_type > 31) revert IRegistry.InvalidModuleType();
-            result = result + uint32(2 ** _type);
->>>>>>> 0b60962f
+
         }
         return PackedModuleTypes.wrap(packed);
     }
