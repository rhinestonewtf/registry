// SPDX-License-Identifier: AGPL-3.0-only
pragma solidity ^0.8.19;

import {
    AccessDenied, NotFound, NO_EXPIRATION_TIME, InvalidLength, uncheckedInc
} from "../Common.sol";
import "../interface/IQuery.sol";
import "./Attestation.sol";

import "forge-std/console2.sol";

/// @title RSRegistry
/// @author zeroknots
/// @notice The global attestation registry.
abstract contract Query is IQuery {
    /**
     * @inheritdoc IQuery
     */
    function check(
        address module,
        address authority
    )
        public
        view
        returns (uint48 listedAt, uint48 revokedAt)
    {
        bytes32 uid = _getAttestation(module, authority);
        AttestationRecord storage attestation = _getAttestation(uid);

        listedAt = attestation.expirationTime < block.timestamp ? attestation.time : 0;
        revokedAt = attestation.revocationTime;
    }

    /**
     * @inheritdoc IQuery
     */
    function verify(
        address module,
        address[] calldata authorities,
        uint256 threshold
    )
        external
        view
        returns (bool verified)
    {
        uint256 length = authorities.length;
        if (length < threshold || threshold == 0) threshold = length;

        for (uint256 i; i < length; uncheckedInc(i)) {
            if (threshold == 0) return true;
            (uint256 listedAt, uint256 revokedAt) = check(module, authorities[i]);
            if (revokedAt != 0) return false;
            if (listedAt == NO_EXPIRATION_TIME) continue;
            --threshold;
        }
        return false;
    }

    /**
     * @inheritdoc IQuery
     */
    function verifyWithRevert(bytes32 attestationId) public view returns (bool verified) {
        _verifyAttestation(attestationId);
        verified = true;
    }

    /**
     * @inheritdoc IQuery
     */
    function verifyWithRevert(
        bytes32[] memory attestationIds,
        uint256 threshold
    )
        external
        view
        returns (bool verified)
    {
        uint256 length = attestationIds.length;
        if (length < threshold || threshold == 0) threshold = length;

        for (uint256 i; i < length; uncheckedInc(i)) {
            if (threshold == 0) return true;
            verifyWithRevert(attestationIds[i]);
            --threshold;
        }
        return false;
    }

    /**
     * @inheritdoc IQuery
     */
    function findAttestation(
        address module,
        address authority
    )
        public
        view
        returns (AttestationRecord memory attestation)
    {
        bytes32 attestionId = _getAttestation(module, authority);
        attestation = _getAttestation(attestionId);
    }

    /**
     * @inheritdoc IQuery
     */
    function findAttestation(
        address module,
        address[] memory authorities
    )
        external
        view
        returns (AttestationRecord[] memory attestations)
    {
        uint256 length = authorities.length;
        attestations = new AttestationRecord[](length);
        for (uint256 i; i < length; uncheckedInc(i)) {
            attestations[i] = findAttestation(module, authorities[i]);
        }
    }

    function _verifyAttestation(bytes32 attestationId) internal view {
        AttestationRecord storage attestation = _getAttestation(attestationId);
        bytes32 refUID = attestation.refUID;
<<<<<<< HEAD
        if (attestation.revocationTime != 0) {
            revert RevokedAttestation(attestationId);
        }
=======
        if (attestation.revocationTime != 0) revert RevokedAttestation(attestationId);
        if (attestation.time != 0) revert Attestation.InvalidAttestation();
>>>>>>> 9fb9ba35
        if (refUID != EMPTY_UID) _verifyAttestation(refUID); // @TODO security issue?
    }

    function _getAttestation(
        address module,
        address authority
    )
        internal
        view
        virtual
        returns (bytes32);

    function _getAttestation(bytes32 attestationId)
        internal
        view
        virtual
        returns (AttestationRecord storage);
}<|MERGE_RESOLUTION|>--- conflicted
+++ resolved
@@ -122,14 +122,10 @@
     function _verifyAttestation(bytes32 attestationId) internal view {
         AttestationRecord storage attestation = _getAttestation(attestationId);
         bytes32 refUID = attestation.refUID;
-<<<<<<< HEAD
         if (attestation.revocationTime != 0) {
             revert RevokedAttestation(attestationId);
         }
-=======
-        if (attestation.revocationTime != 0) revert RevokedAttestation(attestationId);
         if (attestation.time != 0) revert Attestation.InvalidAttestation();
->>>>>>> 9fb9ba35
         if (refUID != EMPTY_UID) _verifyAttestation(refUID); // @TODO security issue?
     }
 
