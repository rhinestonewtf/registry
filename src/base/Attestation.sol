--- conflicted
+++ resolved
@@ -34,15 +34,8 @@
     using Address for address payable;
     using ModuleDeploymentLib for address;
 
-<<<<<<< HEAD
-    mapping(address module => mapping(address authority => AttestationRecord attestation)) internal
-        _moduleToAuthorityToAttestations;
-=======
-    mapping(bytes32 uid => AttestationRecord attestation)
-        internal _attestations;
-    mapping(address module => mapping(address authority => bytes32 attestationId))
+    mapping(address module => mapping(address authority => AttestationRecord attestation))
         internal _moduleToAuthorityToAttestations;
->>>>>>> 86c8bffd
 
     // mapping(bytes32 uid => AttestationRecord attestation) internal _attestations;
     // Instance of Hashi's Yaho contract.
@@ -258,13 +251,9 @@
         messageIds = new bytes32[](length);
 
         for (uint256 i; i < length; i = uncheckedInc(i)) {
-<<<<<<< HEAD
-            AttestationRecord memory attestationRecord = _getAttestation(attestationIds[i]);
-=======
-            AttestationRecord memory attestationRecord = _attestations[
+            AttestationRecord memory attestationRecord = _getAttestation(
                 attestationIds[i]
-            ];
->>>>>>> 86c8bffd
+            );
             _resolvePropagation(attestationRecord, to, toChainId, moduleOnL2);
             if (attestationRecord.uid == EMPTY_UID) {
                 revert InvalidAttestation();
@@ -296,13 +285,9 @@
         address moduleOnL2
     ) public returns (Message[] memory messages, bytes32[] memory messageIds) {
         // Get the attestation record for the contract and the authority.
-<<<<<<< HEAD
-        AttestationRecord memory attestationRecord = _getAttestation(attestationId);
-=======
-        AttestationRecord memory attestationRecord = _attestations[
+        AttestationRecord memory attestationRecord = _getAttestation(
             attestationId
-        ];
->>>>>>> 86c8bffd
+        );
         bytes32 codeHash = attestationRecord.subject.codeHash();
 
         _resolvePropagation(attestationRecord, to, toChainId, moduleOnL2);
@@ -360,26 +345,17 @@
         }
 
         // check if attestationId already exists on this L2 registry
-<<<<<<< HEAD
-        AttestationRecord storage existingRecord = _getAttestation(attestation.uid);
-=======
-        AttestationRecord storage existingRecord = _attestations[
+        AttestationRecord storage existingRecord = _getAttestation(
             attestation.uid
-        ];
->>>>>>> 86c8bffd
+        );
         if (existingRecord.revocationTime != 0) revert InvalidAttestation();
         // can not propagate attestations that were commited natively after the original attestation was created
         if (existingRecord.time > attestation.time) revert InvalidAttestation();
 
         // Store the attestation
-<<<<<<< HEAD
-        _moduleToAuthorityToAttestations[attestation.subject][attestation.attester] = attestation;
-=======
-        _attestations[attestation.uid] = attestation;
         _moduleToAuthorityToAttestations[attestation.subject][
             attestation.attester
-        ] = attestation.uid;
->>>>>>> 86c8bffd
+        ] = attestation;
         // Emit an event for the attestation
         emit Attested(
             attestation.subject,
@@ -582,7 +558,9 @@
             attestation.uid = uid;
 
             // saving into contract storage
-            _moduleToAuthorityToAttestations[request.subject][attester] = attestation;
+            _moduleToAuthorityToAttestations[request.subject][
+                attester
+            ] = attestation;
 
             if (request.refUID != 0) {
                 // Ensure that we aren't trying to attest to a non-existing referenced UID.
@@ -644,7 +622,9 @@
         for (uint256 i; i < length; i = uncheckedInc(i)) {
             RevocationRequestData memory request = data[i];
 
-            AttestationRecord storage attestation = _getAttestation(request.uid);
+            AttestationRecord storage attestation = _getAttestation(
+                request.uid
+            );
 
             // Ensure that we aren't attempting to revoke a non-existing attestation.
             if (attestation.uid == EMPTY_UID) {
@@ -1043,16 +1023,7 @@
     function _getAttestation(
         address module,
         address authority
-<<<<<<< HEAD
-    )
-        internal
-        view
-        virtual
-        returns (AttestationRecord storage)
-    {
-=======
-    ) internal view virtual returns (bytes32) {
->>>>>>> 86c8bffd
+    ) internal view virtual returns (AttestationRecord storage) {
         return _moduleToAuthorityToAttestations[module][authority];
     }
 
@@ -1063,22 +1034,19 @@
     function _getAttestationID(
         address module,
         address attester
-    )
-        internal
-        view
-        returns (bytes32 id)
-    {
-        AttestationRecord storage attestation = _getAttestation(module, attester);
+    ) internal view returns (bytes32 id) {
+        AttestationRecord storage attestation = _getAttestation(
+            module,
+            attester
+        );
         assembly {
             id := attestation.slot
         }
     }
 
-    function _getAttestation(bytes32 id)
-        internal
-        pure
-        returns (AttestationRecord storage attestation)
-    {
+    function _getAttestation(
+        bytes32 id
+    ) internal pure returns (AttestationRecord storage attestation) {
         assembly {
             attestation.slot := id
         }
