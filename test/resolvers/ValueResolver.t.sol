// SPDX-License-Identifier: MIT
pragma solidity ^0.8.19;

import "../utils/BaseTest.t.sol";
import "../../src/resolver/examples/ValueResolver.sol";

contract ValueResolverTest is BaseTest {
    using RegistryTestLib for RegistryInstance;

    ValueResolver resolver;

    function setUp() public override {
        super.setUp();
        resolver = new ValueResolver(address(instancel1.registry));
    }

    function testValueResolver() public {
<<<<<<< HEAD
        bytes32 schemaUID =
            instancel1.registerSchema("TokenizedResolver", ISchemaResolver(address(resolver)), true);
=======
        bytes32 schema =
            instancel1.registerSchema("TokenizedResolver", ISchemaResolver(address(resolver)));
>>>>>>> 961f3bda

        address module = instancel1.deployAndRegister(
            schemaUID, type(MockModuleWithArgs).creationCode, abi.encode("asdfasdf")
        );

        AttestationRequestData memory attData = AttestationRequestData({
            subject: module,
            expirationTime: uint48(0),
            propagateable: true,
            refUID: "",
            data: abi.encode(true),
            value: 1 ether
        });

        EIP712Signature memory signature =
            RegistryTestLib.signAttestation(instancel1, schemaUID, auth1k, attData);
        DelegatedAttestationRequest memory req = DelegatedAttestationRequest({
            schemaUID: schemaUID,
            data: attData,
            signature: abi.encode(signature),
            attester: vm.addr(auth1k)
        });

        bytes32 attestationUid = instancel1.registry.attest{ value: 1 ether }(req);
        assertTrue(address(resolver).balance > 0);
    }
}<|MERGE_RESOLUTION|>--- conflicted
+++ resolved
@@ -15,13 +15,8 @@
     }
 
     function testValueResolver() public {
-<<<<<<< HEAD
         bytes32 schemaUID =
-            instancel1.registerSchema("TokenizedResolver", ISchemaResolver(address(resolver)), true);
-=======
-        bytes32 schema =
             instancel1.registerSchema("TokenizedResolver", ISchemaResolver(address(resolver)));
->>>>>>> 961f3bda
 
         address module = instancel1.deployAndRegister(
             schemaUID, type(MockModuleWithArgs).creationCode, abi.encode("asdfasdf")
