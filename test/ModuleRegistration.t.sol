// SPDX-License-Identifier: UNLICENSED
pragma solidity ^0.8.0;

import "./Base.t.sol";
import "./mocks/MockModule.sol";

contract Factory {
    address returnAddress;

    function setReturnAddress(address _addr) public {
        returnAddress = _addr;
    }

    function deployFn() external returns (address) {
        return returnAddress;
    }
}

contract ModuleRegistrationTest is BaseTest {
    function test_WhenDeployingViaRegistry() public prankWithAccount(moduleDev1) {
        bytes32 salt = bytes32(abi.encodePacked(address(moduleDev1.addr), bytes12(0)));

        bytes memory bytecode = type(MockModule).creationCode;

        address moduleAddr = registry.deployModule(salt, defaultResolverUID, bytecode, "", "");
        ModuleRecord memory record = registry.findModule(moduleAddr);
        assertTrue(record.resolverUID == defaultResolverUID);
    }

    function test_WhenDeployingViaRegistryWithArgs() public prankWithAccount(moduleDev1) {
        bytes32 salt = bytes32(abi.encodePacked(address(moduleDev1.addr), bytes12(0)));

        bytes memory bytecode = type(MockModuleWithArgs).creationCode;
        bytes memory initCode = abi.encodePacked(bytecode, abi.encode(313_131));

        address moduleAddr = registry.deployModule(salt, defaultResolverUID, initCode, "", "");

        address moduleAddrCalc = registry.calcModuleAddress(salt, initCode);
        assertTrue(moduleAddr == moduleAddrCalc);
    }

    function test_WhenRegisteringAModuleOnAnInvalidResolverUID() external prankWithAccount(moduleDev1) {
        MockModule newModule = new MockModule();
        // It should revert.
        ResolverUID invalidUID = ResolverUID.wrap(hex"00");
<<<<<<< HEAD
        vm.expectRevert(abi.encodeWithSelector(IRegistry.InvalidResolver.selector, address(0)));
        registry.registerModule(invalidUID, address(newModule), "", "");

        invalidUID = ResolverUID.wrap("1");
        vm.expectRevert(abi.encodeWithSelector(IRegistry.InvalidResolver.selector, address(0)));
        registry.registerModule(invalidUID, address(newModule), "", "");
=======
        vm.expectRevert(abi.encodeWithSelector(IRegistry.InvalidResolverUID.selector, invalidUID));
        registry.registerModule(invalidUID, address(newModule), "");

        invalidUID = ResolverUID.wrap("1");
        vm.expectRevert(abi.encodeWithSelector(IRegistry.InvalidResolverUID.selector, invalidUID));
        registry.registerModule(invalidUID, address(newModule), "");
>>>>>>> 97f47162
    }

    function test_WhenRegisteringAModuleOnAValidResolverUID() external prankWithAccount(moduleDev1) {
        // It should register.

        MockModule newModule = new MockModule();
        registry.registerModule(defaultResolverUID, address(newModule), "", "");
    }

    function test_WhenRegisteringAModuleOnAInValidResolverUID() external prankWithAccount(moduleDev1) {
        // It should revert

        MockModule newModule = new MockModule();
<<<<<<< HEAD
        vm.expectRevert(abi.encodeWithSelector(IRegistry.InvalidResolver.selector, address(0)));
        registry.registerModule(ResolverUID.wrap(bytes32("foobar")), address(newModule), "", "");
=======
        vm.expectRevert(abi.encodeWithSelector(IRegistry.InvalidResolverUID.selector, ResolverUID.wrap(bytes32("foobar"))));
        registry.registerModule(ResolverUID.wrap(bytes32("foobar")), address(newModule), "");
>>>>>>> 97f47162
    }

    function test_WhenRegisteringTwoModulesWithTheSameBytecode() external prankWithAccount(moduleDev1) {
        MockModule newModule = new MockModule();
        // It should revert.
        registry.registerModule(defaultResolverUID, address(newModule), "", "");

        vm.expectRevert(abi.encodeWithSelector(IRegistry.AlreadyRegistered.selector, address(newModule)));
        registry.registerModule(defaultResolverUID, address(newModule), "", "");
    }

    function test_WhenRegisteringViaFactory() public {
        Factory factory = new Factory();

        bytes32 salt = keccak256(abi.encodePacked("ModuleRegistration", address(this)));

        factory.setReturnAddress(address(0));
        vm.expectRevert();
        registry.deployViaFactory(address(factory), abi.encodeCall(factory.deployFn, ()), "", defaultResolverUID, "");

        factory.setReturnAddress(address(1));
        vm.expectRevert();

        registry.deployViaFactory(address(factory), abi.encodeCall(factory.deployFn, ()), "", defaultResolverUID, "");

        MockModule newModule = new MockModule();
        factory.setReturnAddress(address(newModule));
        registry.deployViaFactory(address(factory), abi.encodeCall(factory.deployFn, ()), "", defaultResolverUID, "");
    }

    function test_WhenUsingInvalidFactory() public {
        vm.expectRevert();
        registry.deployViaFactory(address(0), "", "", defaultResolverUID, "");
    }

    function test_WhenUsingRegistryASFactory() public {
        vm.expectRevert();
        registry.deployViaFactory(address(registry), "", "", defaultResolverUID, "");
    }
}<|MERGE_RESOLUTION|>--- conflicted
+++ resolved
@@ -43,21 +43,14 @@
         MockModule newModule = new MockModule();
         // It should revert.
         ResolverUID invalidUID = ResolverUID.wrap(hex"00");
-<<<<<<< HEAD
-        vm.expectRevert(abi.encodeWithSelector(IRegistry.InvalidResolver.selector, address(0)));
-        registry.registerModule(invalidUID, address(newModule), "", "");
 
-        invalidUID = ResolverUID.wrap("1");
-        vm.expectRevert(abi.encodeWithSelector(IRegistry.InvalidResolver.selector, address(0)));
-        registry.registerModule(invalidUID, address(newModule), "", "");
-=======
         vm.expectRevert(abi.encodeWithSelector(IRegistry.InvalidResolverUID.selector, invalidUID));
         registry.registerModule(invalidUID, address(newModule), "");
 
         invalidUID = ResolverUID.wrap("1");
         vm.expectRevert(abi.encodeWithSelector(IRegistry.InvalidResolverUID.selector, invalidUID));
         registry.registerModule(invalidUID, address(newModule), "");
->>>>>>> 97f47162
+
     }
 
     function test_WhenRegisteringAModuleOnAValidResolverUID() external prankWithAccount(moduleDev1) {
@@ -71,13 +64,10 @@
         // It should revert
 
         MockModule newModule = new MockModule();
-<<<<<<< HEAD
-        vm.expectRevert(abi.encodeWithSelector(IRegistry.InvalidResolver.selector, address(0)));
-        registry.registerModule(ResolverUID.wrap(bytes32("foobar")), address(newModule), "", "");
-=======
+
         vm.expectRevert(abi.encodeWithSelector(IRegistry.InvalidResolverUID.selector, ResolverUID.wrap(bytes32("foobar"))));
         registry.registerModule(ResolverUID.wrap(bytes32("foobar")), address(newModule), "");
->>>>>>> 97f47162
+
     }
 
     function test_WhenRegisteringTwoModulesWithTheSameBytecode() external prankWithAccount(moduleDev1) {
