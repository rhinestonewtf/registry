// SPDX-License-Identifier: MIT
pragma solidity ^0.8.19;

import "forge-std/Test.sol";
import "./BaseUtils.sol";
import "../../src/external/IResolver.sol";
import "../../src/external/examples/DebugResolver.sol";

contract MockModuleWithArgs {
    uint256 value;

    constructor(uint256 _value) {
        value = _value;
    }

    function readValue() public view returns (uint256) {
        return value;
    }
}

contract MockModule {
    uint256 value;

    function readValue() public view returns (uint256) {
        return value;
    }
}

contract FalseSchemaValidator is ISchemaValidator {
    function validateSchema(AttestationRequestData calldata attestation)
        external
        view
        returns (bool)
    {
        return false;
    }

    /**
     * @notice Validates an array of attestation requests.
     */
    function validateSchema(AttestationRequestData[] calldata attestations)
        external
        view
        returns (bool)
    {
        return false;
    }

    function supportsInterface(bytes4 interfaceID) external view returns (bool) { }
}

contract BaseTest is Test, RegistryTestTools {
    using RegistryTestLib for RegistryInstance;

    RegistryInstance instance;

    uint256 auth1k;
    uint256 auth2k;

    uint8[] defaultModuleTypes;

    SchemaUID defaultSchema1;
    SchemaUID defaultSchema2;
    ResolverUID defaultResolver;
    address defaultModule1;
    address defaultModule2;

    DebugResolver debugResolver;

    address falseSchemaValidator;

    function setUp() public virtual {
<<<<<<< HEAD
        defaultModuleTypes = new uint8[](1);
        defaultModuleTypes[0] = 3;
        instancel1 = _setupInstance({ name: "RegistryL1", salt: 0 });
=======
        instance = _setupInstance({ name: "RegistryL1", salt: 0 });
>>>>>>> 90e29bd7
        (, auth1k) = makeAddrAndKey("auth1");
        (, auth2k) = makeAddrAndKey("auth2");

        falseSchemaValidator = address(new FalseSchemaValidator());

        defaultSchema1 = instance.registerSchema("Test ABI", ISchemaValidator(address(0)));
        defaultSchema2 = instance.registerSchema("Test ABI2", ISchemaValidator(address(0)));
        debugResolver = new DebugResolver(address(instance.registry));
        defaultResolver = instance.registerResolver(IResolver(address(debugResolver)));

        defaultModule1 = instance.deployAndRegister(
            defaultResolver, type(MockModuleWithArgs).creationCode, abi.encode(1234)
        );
        defaultModule2 = instance.deployAndRegister(
            defaultResolver, type(MockModuleWithArgs).creationCode, abi.encode(5678)
        );
    }
}<|MERGE_RESOLUTION|>--- conflicted
+++ resolved
@@ -70,13 +70,7 @@
     address falseSchemaValidator;
 
     function setUp() public virtual {
-<<<<<<< HEAD
-        defaultModuleTypes = new uint8[](1);
-        defaultModuleTypes[0] = 3;
-        instancel1 = _setupInstance({ name: "RegistryL1", salt: 0 });
-=======
         instance = _setupInstance({ name: "RegistryL1", salt: 0 });
->>>>>>> 90e29bd7
         (, auth1k) = makeAddrAndKey("auth1");
         (, auth2k) = makeAddrAndKey("auth2");
 
