// SPDX-License-Identifier: UNLICENSED
pragma solidity ^0.8.0;

import "./Attestation.t.sol";
import "src/DataTypes.sol";
import { LibSort } from "solady/utils/LibSort.sol";
import { VmSafe } from "forge-std/Vm.sol";
import { ERC4337SpecsParser } from "erc4337-validation/SpecsParser.sol";

contract TrustTest is AttestationTest {
    using LibSort for address[];
    using ERC4337SpecsParser for VmSafe.AccountAccess;

    function setUp() public override {
        super.setUp();
        // test_WhenAttestingWithNoAttestationData(address(module1));
    }

    modifier whenSettingAttester() {
        _;
    }

    function test_WhenSupplyingOneAttester() external whenSettingAttester prankWithAccount(smartAccount1) {
        // It should set.
        address[] memory trustedAttesters = new address[](1);
        trustedAttesters[0] = address(attester1.addr);
        registry.trustAttesters(1, trustedAttesters);
        address[] memory result = registry.findTrustedAttesters(smartAccount1.addr);
        assertEq(result.length, 1);
        assertEq(result[0], address(attester1.addr));
    }

    function test_WhenSupplyingManyAttesters(
        uint8 threshold,
        address[] memory attesters
    )
        public
        whenSettingAttester
        prankWithAccount(smartAccount1)
    {
        vm.assume(attesters.length < 100);
        vm.assume(attesters.length > 0);
        vm.assume(threshold <= attesters.length + 4);
        for (uint256 i; i < attesters.length; i++) {
            vm.assume(attesters[i] != address(0));
        }
        attesters.sort();
        attesters.uniquifySorted();
        registry.trustAttesters(threshold, attesters);
        // It should set.
        // It should emit event.
        address[] memory result = registry.findTrustedAttesters(smartAccount1.addr);

        assertEq(result.length, attesters.length);
        for (uint256 i; i < attesters.length; i++) {
            assertEq(result[i], attesters[i]);
        }
    }

    function test_ManyAttesters() public {
        _make_WhenUsingValidECDSA(attester1);
        _make_WhenUsingValidECDSA(attester2);
        Account memory attester3 = makeAccount("attester3");
        Account memory attester4 = makeAccount("attester4");
        address[] memory trustedAttesters = new address[](4);
        trustedAttesters[0] = address(attester1.addr);
        trustedAttesters[1] = address(attester3.addr);
        trustedAttesters[2] = address(attester4.addr);
        trustedAttesters[3] = address(attester2.addr);

        trustedAttesters.sort();
        trustedAttesters.uniquifySorted();

        vm.startPrank(smartAccount1.addr);
        registry.trustAttesters(2, trustedAttesters);

        registry.check(address(module1), ModuleType.wrap(1));
        registry.check(address(module1), ModuleType.wrap(2));
        registry.trustAttesters(3, trustedAttesters);
        vm.expectRevert();
        registry.check(address(module1), ModuleType.wrap(1));
    }

    function test_WhenSupplyingSameAttesterMultipleTimes() external whenSettingAttester {
        address[] memory attesters = new address[](2);
        attesters[0] = address(attester1.addr);
        attesters[1] = address(attester1.addr);
        // It should revert.
        vm.expectRevert(abi.encodeWithSelector(IRegistry.InvalidTrustedAttesterInput.selector));
        registry.trustAttesters(uint8(attesters.length), attesters);
    }

    modifier whenQueryingRegistry() {
        _;
    }

    function test_WhenNoAttestersSet() external whenQueryingRegistry {
        // It should revert.
        vm.expectRevert();
        registry.check(address(module1), ModuleType.wrap(1));
        vm.expectRevert();
        registry.checkForAccount(makeAddr("foo"), address(module1), ModuleType.wrap(1));
        vm.expectRevert();
        registry.check(address(module1));
        vm.expectRevert();
        registry.checkForAccount(makeAddr("foo"), address(module1));
    }

    function test_WhenAttesterSetButNoAttestationMade() external whenQueryingRegistry {
        // It should revert.
    }

    function test_WhenAttestersSetButThresholdTooLow() external whenQueryingRegistry {
        // It should revert.
    }

    function test_WhenAttestersSetAndAllOk() external whenQueryingRegistry {
        test_WhenUsingValidECDSA();

        vm.startPrank(smartAccount1.addr);
        // It should not revert.
        address[] memory attesters = new address[](2);
        attesters[0] = address(attester1.addr);
        attesters[1] = address(attester2.addr);
        registry.trustAttesters(1, attesters);

        registry.check(address(module1), ModuleType.wrap(1));
        registry.check(address(module1), ModuleType.wrap(2));
        vm.expectRevert();
        registry.check(address(module1), ModuleType.wrap(3));
    }

<<<<<<< HEAD
=======
    function test_WhenAttestersSetCheckOnlyOneThreshold() external whenQueryingRegistry {
        test_WhenUsingValidECDSA();

        vm.startPrank(smartAccount1.addr);
        // It should not revert.
        address[] memory attesters = new address[](2);
        attesters[0] = address(makeAddr("foo"));
        attesters[1] = address(attester1.addr);

        attesters.sort();
        attesters.uniquifySorted();
        registry.trustAttesters(1, attesters);

        registry.check(address(module1), ModuleType.wrap(1));
        registry.check(address(module1), ModuleType.wrap(2));
        vm.expectRevert();
        registry.check(address(module1), ModuleType.wrap(3));
    }

>>>>>>> 59a6f11e
    function test_WhenSupplyingManyAttesters_ShouldBe4337Compliant(uint8 threshold, address[] memory attesters) public {
        vm.startMappingRecording();
        vm.startStateDiffRecording();

        test_WhenSupplyingManyAttesters(threshold, attesters);

        VmSafe.AccountAccess[] memory accesses = vm.stopAndReturnStateDiff();

        ERC4337SpecsParser.Entities memory entities = ERC4337SpecsParser.Entities({
            account: smartAccount1.addr,
            factory: address(0),
            isFactoryStaked: false,
            paymaster: address(0),
            isPaymasterStaked: false,
            aggregator: address(0),
            isAggregatorStaked: false
        });

        for (uint256 i; i < accesses.length; i++) {
            VmSafe.AccountAccess memory currentAccess = accesses[i];
            if (currentAccess.account != address(this) && currentAccess.accessor != address(this)) {
                currentAccess.validateBannedStorageLocations(entities);
            }
        }

        vm.stopMappingRecording();
    }
}<|MERGE_RESOLUTION|>--- conflicted
+++ resolved
@@ -130,8 +130,6 @@
         registry.check(address(module1), ModuleType.wrap(3));
     }
 
-<<<<<<< HEAD
-=======
     function test_WhenAttestersSetCheckOnlyOneThreshold() external whenQueryingRegistry {
         test_WhenUsingValidECDSA();
 
@@ -151,7 +149,6 @@
         registry.check(address(module1), ModuleType.wrap(3));
     }
 
->>>>>>> 59a6f11e
     function test_WhenSupplyingManyAttesters_ShouldBe4337Compliant(uint8 threshold, address[] memory attesters) public {
         vm.startMappingRecording();
         vm.startStateDiffRecording();
