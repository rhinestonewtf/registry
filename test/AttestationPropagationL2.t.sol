// SPDX-License-Identifier: MIT
pragma solidity ^0.8.19;

import "forge-std/Test.sol";
import "./Attestation.t.sol";
import "../src/lib/ModuleDeploymentLib.sol";

/// @title AttestationPropagationL2Test
/// @author zeroknots
contract AttestationPropagationL2Test is AttestationTest {
    using RegistryTestLib for RegistryInstance;
    using ModuleDeploymentLib for address;

    bytes32 attestationUid1;
    bytes32 attestationUid2;

    function setUp() public override {
        super.setUp();
        (attestationUid1, attestationUid2) = testCreateChainedAttestation();
    }

    function testPropagateWithHashi() public {
<<<<<<< HEAD
        bytes32 schemaUID =
            instancel1.registerSchema("Propagation Test", ISchemaResolver(address(0)), true);
        bytes32 schemaUID2 =
            instancel2.registerSchema("Propagation Test", ISchemaResolver(address(0)), true);
=======
        bytes32 schemaId =
            instancel1.registerSchema("Propagation Test", ISchemaResolver(address(0)));
        bytes32 schemaId2 =
            instancel2.registerSchema("Propagation Test", ISchemaResolver(address(0)));
>>>>>>> 961f3bda

        assertEq(schemaUID, schemaUID2);

        bytes memory bytecode = type(MockModuleWithArgs).creationCode;
        address moduleAddr = instancel1.deployAndRegister({
            schemaUID: schemaUID,
            bytecode: bytecode,
            constructorArgs: abi.encode(313_131_123)
        });
        attestationUid1 = instancel1.mockAttestation(schemaUID, auth1k, moduleAddr);

        instancel2.registry.register({ schemaUID: schemaUID2, moduleAddress: moduleAddr, data: "" });
        (Message[] memory messages, bytes32[] memory messageIdsBytes32) = instancel1
            .registry
            .propagateAttest({
            to: address(instancel2.registry),
            toChainId: 0,
            attestationId: attestationUid1,
            moduleOnL2: moduleAddr
        });

        uint256[] memory messageIds = toUint256Array(messageIdsBytes32);
        address[] memory adapters = new address[](1);
        adapters[0] = address(hashiEnv.ambMessageRelay);

        address[] memory destinationAdapters = new address[](1);
        destinationAdapters[0] = address(hashiEnv.ambAdapter);
        instancel1.yaho.relayMessagesToAdapters(messageIds, adapters, destinationAdapters);

        address[] memory senders = new address[](1);
        senders[0] = address(instancel1.registry);

        IOracleAdapter[] memory oracleAdapter = new IOracleAdapter[](1);
        oracleAdapter[0] = IOracleAdapter(address(hashiEnv.ambAdapter));

        instancel2.yaru.executeMessages(messages, messageIds, senders, oracleAdapter);
    }

    function testPropagateMultipleAttestations() public {
<<<<<<< HEAD
        bytes32 schemaUID =
            instancel1.registerSchema("Propagation Test", ISchemaResolver(address(0)), true);
        bytes32 schemaUID2 =
            instancel2.registerSchema("Propagation Test", ISchemaResolver(address(0)), true);
=======
        bytes32 schemaId =
            instancel1.registerSchema("Propagation Test", ISchemaResolver(address(0)));
        bytes32 schemaId2 =
            instancel2.registerSchema("Propagation Test", ISchemaResolver(address(0)));
>>>>>>> 961f3bda

        assertEq(schemaUID, schemaUID2);

        bytes memory bytecode = type(MockModuleWithArgs).creationCode;
        address moduleAddr = instancel1.deployAndRegister({
            schemaUID: schemaUID,
            bytecode: bytecode,
            constructorArgs: abi.encode(313_131_123)
        });
        attestationUid1 = instancel1.mockAttestation(schemaUID, auth1k, moduleAddr);
        bytes32 attestation2 = instancel1.mockAttestation(schemaUID, 1, moduleAddr);
        bytes32 attestation3 = instancel1.mockAttestation(schemaUID, 2, moduleAddr);
        bytes32 attestation4 = instancel1.mockAttestation(schemaUID, 3, moduleAddr);

        instancel2.registry.register({ schemaUID: schemaUID2, moduleAddress: moduleAddr, data: "" });

        bytes32[] memory attestationIds = new bytes32[](4);
        attestationIds[0] = attestationUid1;
        attestationIds[1] = attestation2;
        attestationIds[2] = attestation3;
        attestationIds[3] = attestation4;

        (Message[] memory messages, bytes32[] memory messageIdsBytes32) = instancel1
            .registry
            .propagateAttest({
            to: address(instancel2.registry),
            toChainId: 0,
            attestationIds: attestationIds,
            moduleOnL2: moduleAddr
        });

        assertEq(messages.length, 4);

        uint256[] memory messageIds = toUint256Array(messageIdsBytes32);
        assertEq(messageIds.length, 4);
        address[] memory adapters = new address[](1);
        adapters[0] = address(hashiEnv.ambMessageRelay);

        address[] memory destinationAdapters = new address[](1);
        destinationAdapters[0] = address(hashiEnv.ambAdapter);
        instancel1.yaho.relayMessagesToAdapters(messageIds, adapters, destinationAdapters);

        address[] memory senders = new address[](4);
        senders[0] = address(instancel1.registry);
        senders[1] = address(instancel1.registry);
        senders[2] = address(instancel1.registry);
        senders[3] = address(instancel1.registry);

        IOracleAdapter[] memory oracleAdapter = new IOracleAdapter[](1);
        oracleAdapter[0] = IOracleAdapter(address(hashiEnv.ambAdapter));

        instancel2.yaru.executeMessages(messages, messageIds, senders, oracleAdapter);
    }

    function testPropagateChainedAttestations() public {
        bytes32[] memory attestationIds = new bytes32[](2);
        attestationIds[0] = attestationUid1;
        attestationIds[1] = attestationUid2;

        (Message[] memory messages, bytes32[] memory messageIdsBytes32) = instancel1
            .registry
            .propagateAttest({
            to: address(instancel2.registry),
            toChainId: 0,
            attestationIds: attestationIds,
            moduleOnL2: defaultModule1
        });
        uint256[] memory messageIds = toUint256Array(messageIdsBytes32);
        address[] memory adapters = new address[](1);
        adapters[0] = address(hashiEnv.ambMessageRelay);

        address[] memory destinationAdapters = new address[](1);
        destinationAdapters[0] = address(hashiEnv.ambAdapter);
        instancel1.yaho.relayMessagesToAdapters(messageIds, adapters, destinationAdapters);

        address[] memory senders = new address[](2);
        senders[0] = address(instancel1.registry);
        senders[1] = address(instancel1.registry);

        IOracleAdapter[] memory oracleAdapter = new IOracleAdapter[](1);
        oracleAdapter[0] = IOracleAdapter(address(hashiEnv.ambAdapter));

        instancel2.yaru.executeMessages(messages, messageIds, senders, oracleAdapter);
    }

    function testPropagateTwice() public {
        testPropagateChainedAttestations();
        testPropagateChainedAttestations();
    }

    function testPropagateChainWithBrokenChain() public {
        testPropagateChainedAttestations();
        instancel1.revokeAttestation(attestationUid1, defaultSchema1, auth1k);
        testPropagateChainedAttestations();
        AttestationRecord memory attestation =
            instancel2.registry.findAttestation(defaultModule1, vm.addr(auth1k));
        assertTrue(attestation.revocationTime != 0);
    }

    function testPropagateRevocedAttestation() public {
        testPropagateChainedAttestations();
        instancel1.revokeAttestation(attestationUid1, defaultSchema1, auth1k);
        testPropagateChainedAttestations();
        AttestationRecord memory attestation =
            instancel2.registry.findAttestation(defaultModule1, vm.addr(auth1k));
        assertTrue(attestation.revocationTime != 0);
    }

    function testPropagateAttestationL2NonexistingSchema() public {
        bytes32 newSchema = instancel1.registerSchema("New", ISchemaResolver(address(0)));
        address module = instancel1.deployAndRegister(
            newSchema, type(MockModuleWithArgs).creationCode, abi.encode(428)
        );
        bytes32 attestationUid = instancel1.mockAttestation(newSchema, auth1k, module);

        (Message[] memory messages, bytes32[] memory messageIdsBytes32) = instancel1
            .registry
            .propagateAttest({
            to: address(instancel2.registry),
            toChainId: 0,
            attestationId: attestationUid,
            moduleOnL2: module
        });

        uint256[] memory messageIds = toUint256Array(messageIdsBytes32);
        address[] memory adapters = new address[](1);
        adapters[0] = address(hashiEnv.ambMessageRelay);

        address[] memory destinationAdapters = new address[](1);
        destinationAdapters[0] = address(hashiEnv.ambAdapter);
        instancel1.yaho.relayMessagesToAdapters(messageIds, adapters, destinationAdapters);

        address[] memory senders = new address[](1);
        senders[0] = address(instancel1.registry);

        IOracleAdapter[] memory oracleAdapter = new IOracleAdapter[](1);
        oracleAdapter[0] = IOracleAdapter(address(hashiEnv.ambAdapter));

        vm.expectRevert(
            abi.encodeWithSelector(Yaru.CallFailed.selector, address(instancel2.yaru), 0)
        );
        instancel2.yaru.executeMessages(messages, messageIds, senders, oracleAdapter);
    }

    function testPropagateAttestationL2NonExistingRefUID() public {
        bytes32 newSchema = instancel1.registerSchema("New", ISchemaResolver(address(0)));
        bytes32 newSchema2 = instancel2.registerSchema("New", ISchemaResolver(address(0)));
        address module = instancel1.deployAndRegister(
            newSchema, type(MockModuleWithArgs).creationCode, abi.encode(428)
        );

        AttestationRequestData memory attData = AttestationRequestData({
            subject: module,
            expirationTime: uint48(0),
            propagateable: true,
            refUID: "non-existing-ref-uid",
            data: abi.encode(true),
            value: 0
        });

        vm.expectRevert(abi.encodeWithSelector(NotFound.selector));
        instancel1.newAttestation(newSchema, auth1k, attData);

        attData = AttestationRequestData({
            subject: module,
            expirationTime: uint48(0),
            propagateable: true,
            refUID: "",
            data: abi.encode(true),
            value: 0
        });

        bytes32 attestationUid = instancel1.newAttestation(newSchema, auth1k, attData);
        assertTrue(attestationUid != bytes32(0));

        attData = AttestationRequestData({
            subject: module,
            expirationTime: uint48(0),
            propagateable: true,
            refUID: attestationUid,
            data: abi.encode(true),
            value: 0
        });

        attestationUid2 = instancel1.newAttestation(newSchema, auth1k, attData);
        assertTrue(attestationUid != attestationUid2);

        vm.etch(module, "asdfqqwerasdf");

        (Message[] memory messages, bytes32[] memory messageIdsBytes32) = instancel1
            .registry
            .propagateAttest({
            to: address(instancel2.registry),
            toChainId: 0,
            attestationId: attestationUid2,
            moduleOnL2: module
        });

        uint256[] memory messageIds = toUint256Array(messageIdsBytes32);
        address[] memory adapters = new address[](1);
        adapters[0] = address(hashiEnv.ambMessageRelay);

        address[] memory destinationAdapters = new address[](1);
        destinationAdapters[0] = address(hashiEnv.ambAdapter);
        instancel1.yaho.relayMessagesToAdapters(messageIds, adapters, destinationAdapters);

        address[] memory senders = new address[](1);
        senders[0] = address(instancel1.registry);

        IOracleAdapter[] memory oracleAdapter = new IOracleAdapter[](1);
        oracleAdapter[0] = IOracleAdapter(address(hashiEnv.ambAdapter));

        // vm.expectRevert(
        //     abi.encodeWithSelector(Attestation.InvalidAttestationRefUID.selector, attestationUid));
        vm.expectRevert(
            abi.encodeWithSelector(Yaru.CallFailed.selector, address(instancel2.yaru), 0)
        );
        instancel2.yaru.executeMessages(messages, messageIds, senders, oracleAdapter);
    }

    function testPropagateIncompatibleBytecode() public {
        bytes32[] memory attestationIds = new bytes32[](2);
        attestationIds[0] = attestationUid1;
        attestationIds[1] = attestationUid2;

        (Message[] memory messages, bytes32[] memory messageIdsBytes32) = instancel1
            .registry
            .propagateAttest({
            to: address(instancel2.registry),
            toChainId: 0,
            attestationIds: attestationIds,
            moduleOnL2: defaultModule1
        });

        bytes32 moduleHashBefore = defaultModule1.codeHash();
        vm.etch(defaultModule1, "asdfasdfasdf");
        bytes32 moduleHashAfter = defaultModule1.codeHash();
        assertTrue(moduleHashBefore != moduleHashAfter);

        uint256[] memory messageIds = toUint256Array(messageIdsBytes32);
        address[] memory adapters = new address[](1);
        adapters[0] = address(hashiEnv.ambMessageRelay);

        address[] memory destinationAdapters = new address[](1);
        destinationAdapters[0] = address(hashiEnv.ambAdapter);
        instancel1.yaho.relayMessagesToAdapters(messageIds, adapters, destinationAdapters);

        address[] memory senders = new address[](2);
        senders[0] = address(instancel1.registry);
        senders[1] = address(instancel1.registry);

        IOracleAdapter[] memory oracleAdapter = new IOracleAdapter[](1);
        oracleAdapter[0] = IOracleAdapter(address(hashiEnv.ambAdapter));

        vm.expectRevert(
            abi.encodeWithSelector(Yaru.CallFailed.selector, address(instancel2.yaru), 0)
        );
        instancel2.yaru.executeMessages(messages, messageIds, senders, oracleAdapter);
    }

    function testPropagateNonExistingAttestation() public {
        bytes32[] memory attestationIds = new bytes32[](2);
        attestationIds[0] = attestationUid1;
        attestationIds[1] = "non-existing-attestation-uid";

        bytes32 moduleHashBefore = defaultModule1.codeHash();
        vm.etch(defaultModule1, "asdfasdfasdf");
        bytes32 moduleHashAfter = defaultModule1.codeHash();
        assertTrue(moduleHashBefore != moduleHashAfter);

        vm.expectRevert(abi.encodeWithSelector(Attestation.InvalidAttestation.selector));
        (Message[] memory messages, bytes32[] memory messageIdsBytes32) = instancel1
            .registry
            .propagateAttest({
            to: address(instancel2.registry),
            toChainId: 0,
            attestationIds: attestationIds,
            moduleOnL2: defaultModule1
        });
    }

    function testNonOwnerPropagate() public {
        testPropagateChainedAttestations();
        address bob = makeAddr("bob");
        vm.prank(bob);
        testPropagateChainedAttestations();
    }

    function testPropagateNonExistingSchema() public {
        bytes32 newSchema = instancel1.registerSchema("New", ISchemaResolver(address(0)));
        address module = instancel1.deployAndRegister(
            newSchema, type(MockModuleWithArgs).creationCode, abi.encode(428)
        );

        AttestationRequestData memory attData = AttestationRequestData({
            subject: module,
            expirationTime: uint48(0),
            propagateable: true,
            refUID: "non-existing-ref-uid",
            data: abi.encode(true),
            value: 0
        });

        vm.expectRevert(abi.encodeWithSelector(NotFound.selector));
        instancel1.newAttestation(newSchema, auth1k, attData);

        attData = AttestationRequestData({
            subject: module,
            expirationTime: uint48(0),
            propagateable: true,
            refUID: "",
            data: abi.encode(true),
            value: 0
        });

        bytes32 attestationUid = instancel1.newAttestation(newSchema, auth1k, attData);
        assertTrue(attestationUid != bytes32(0));

        attData = AttestationRequestData({
            subject: module,
            expirationTime: uint48(0),
            propagateable: true,
            refUID: attestationUid,
            data: abi.encode(true),
            value: 0
        });

        attestationUid2 = instancel1.newAttestation(newSchema, auth1k, attData);
        assertTrue(attestationUid != attestationUid2);

        vm.etch(module, "asdfqqwerasdf");

        (Message[] memory messages, bytes32[] memory messageIdsBytes32) = instancel1
            .registry
            .propagateAttest({
            to: address(instancel2.registry),
            toChainId: 0,
            attestationId: attestationUid2,
            moduleOnL2: module
        });

        uint256[] memory messageIds = toUint256Array(messageIdsBytes32);
        address[] memory adapters = new address[](1);
        adapters[0] = address(hashiEnv.ambMessageRelay);

        address[] memory destinationAdapters = new address[](1);
        destinationAdapters[0] = address(hashiEnv.ambAdapter);
        instancel1.yaho.relayMessagesToAdapters(messageIds, adapters, destinationAdapters);

        address[] memory senders = new address[](1);
        senders[0] = address(instancel1.registry);

        IOracleAdapter[] memory oracleAdapter = new IOracleAdapter[](1);
        oracleAdapter[0] = IOracleAdapter(address(hashiEnv.ambAdapter));

        // vm.expectRevert(
        //     abi.encodeWithSelector(Attestation.InvalidAttestationRefUID.selector, attestationUid));
        vm.expectRevert(
            abi.encodeWithSelector(Yaru.CallFailed.selector, address(instancel2.yaru), 0)
        );
        instancel2.yaru.executeMessages(messages, messageIds, senders, oracleAdapter);
    }

    function toUint256Array(bytes32[] memory array) internal pure returns (uint256[] memory) {
        uint256[] memory array2 = new uint256[](array.length);
        for (uint256 i; i < array.length; ++i) {
            array2[i] = uint256(array[i]);
        }
        return array2;
    }
}<|MERGE_RESOLUTION|>--- conflicted
+++ resolved
@@ -20,17 +20,10 @@
     }
 
     function testPropagateWithHashi() public {
-<<<<<<< HEAD
         bytes32 schemaUID =
-            instancel1.registerSchema("Propagation Test", ISchemaResolver(address(0)), true);
+            instancel1.registerSchema("Propagation Test", ISchemaResolver(address(0)));
         bytes32 schemaUID2 =
-            instancel2.registerSchema("Propagation Test", ISchemaResolver(address(0)), true);
-=======
-        bytes32 schemaId =
-            instancel1.registerSchema("Propagation Test", ISchemaResolver(address(0)));
-        bytes32 schemaId2 =
             instancel2.registerSchema("Propagation Test", ISchemaResolver(address(0)));
->>>>>>> 961f3bda
 
         assertEq(schemaUID, schemaUID2);
 
@@ -70,17 +63,10 @@
     }
 
     function testPropagateMultipleAttestations() public {
-<<<<<<< HEAD
         bytes32 schemaUID =
-            instancel1.registerSchema("Propagation Test", ISchemaResolver(address(0)), true);
+            instancel1.registerSchema("Propagation Test", ISchemaResolver(address(0)));
         bytes32 schemaUID2 =
-            instancel2.registerSchema("Propagation Test", ISchemaResolver(address(0)), true);
-=======
-        bytes32 schemaId =
-            instancel1.registerSchema("Propagation Test", ISchemaResolver(address(0)));
-        bytes32 schemaId2 =
             instancel2.registerSchema("Propagation Test", ISchemaResolver(address(0)));
->>>>>>> 961f3bda
 
         assertEq(schemaUID, schemaUID2);
 
