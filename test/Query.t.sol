--- conflicted
+++ resolved
@@ -29,18 +29,7 @@
 
     function testCheckAttestation__RevertWhen__Expired() public {
         vm.warp(100);
-<<<<<<< HEAD
-        AttestationRequestData memory attData = AttestationRequestData({
-            subject: defaultModule1,
-            moduleTypes: defaultModuleTypes,
-            expirationTime: uint48(101),
-            data: abi.encode(true),
-            value: 0
-        });
-        instancel1.mockAttestation(defaultSchema1, auth1k, attData);
-=======
         instance.mockDelegatedAttestation(defaultSchema1, defaultModule1, auth1k);
->>>>>>> 90e29bd7
         vm.warp(200);
         vm.expectRevert(IQuery.AttestationNotFound.selector);
         instance.registry.check(defaultModule1, attester);
@@ -54,28 +43,12 @@
     }
 
     function testCheckNAttestation() public {
-<<<<<<< HEAD
-        testCreateAttestation();
-        AttestationRequestData memory attData = AttestationRequestData({
-            subject: defaultModule1,
-            moduleTypes: defaultModuleTypes,
-            expirationTime: uint48(101),
-            data: abi.encode(true),
-            value: 0
-        });
-        instancel1.mockAttestation(defaultSchema1, auth2k, attData);
-        address[] memory authorities = new address[](2);
-        authorities[0] = vm.addr(auth1k);
-        authorities[1] = vm.addr(auth2k);
-        instancel1.registry.checkN(defaultModule1, authorities, 1);
-=======
         testAttest();
         instance.mockDelegatedAttestation(defaultSchema1, defaultModule1, auth2k);
         address[] memory attesters = new address[](2);
         attesters[0] = attester;
         attesters[1] = vm.addr(auth2k);
         instance.registry.checkN(defaultModule1, attesters, 1);
->>>>>>> 90e29bd7
     }
 
     function testCheckNAttestation__RevertWhen__ThresholdNotMet() public {
@@ -110,56 +83,24 @@
     }
 
     function testCheckNAttestation__RevertWhen__Revoked() public {
-<<<<<<< HEAD
-        testCreateAttestation();
-        AttestationRequestData memory attData = AttestationRequestData({
-            subject: defaultModule1,
-            moduleTypes: defaultModuleTypes,
-            expirationTime: uint48(101),
-            data: abi.encode(true),
-            value: 0
-        });
-        instancel1.mockAttestation(defaultSchema1, auth2k, attData);
-        instancel1.revokeAttestation(defaultModule1, defaultSchema1, auth2k);
-        address[] memory authorities = new address[](2);
-        authorities[0] = vm.addr(auth1k);
-        authorities[1] = vm.addr(auth2k);
-=======
         testAttest();
         instance.mockDelegatedAttestation(defaultSchema1, defaultModule1, auth2k);
         instance.delegatedRevokeAttestation(defaultModule1, defaultSchema1, auth2k);
         address[] memory attesters = new address[](2);
         attesters[0] = vm.addr(auth1k);
         attesters[1] = vm.addr(auth2k);
->>>>>>> 90e29bd7
 
         vm.expectRevert(abi.encodeWithSelector(IQuery.RevokedAttestation.selector, vm.addr(auth2k)));
         instance.registry.checkN(defaultModule1, attesters, 1);
     }
 
     function testCheckNAttestationUnsafe() public {
-<<<<<<< HEAD
-        testCreateAttestation();
-        AttestationRequestData memory attData = AttestationRequestData({
-            subject: defaultModule1,
-            moduleTypes: defaultModuleTypes,
-            expirationTime: uint48(101),
-            data: abi.encode(true),
-            value: 0
-        });
-        instancel1.mockAttestation(defaultSchema1, auth2k, attData);
-        address[] memory authorities = new address[](2);
-        authorities[0] = vm.addr(auth1k);
-        authorities[1] = vm.addr(auth2k);
-        instancel1.registry.checkNUnsafe(defaultModule1, authorities, 1);
-=======
         testAttest();
         instance.mockDelegatedAttestation(defaultSchema1, defaultModule1, auth2k);
         address[] memory attesters = new address[](2);
         attesters[0] = vm.addr(auth1k);
         attesters[1] = vm.addr(auth2k);
         instance.registry.checkNUnsafe(defaultModule1, attesters, 1);
->>>>>>> 90e29bd7
     }
 
     function testCheckNAttestationUnsafe__RevertWhen__ThresholdNotMet() public {
@@ -174,20 +115,8 @@
 
     function testCheckNAttestationUnsafe__Expired() public {
         vm.warp(100);
-<<<<<<< HEAD
-        testCreateAttestation();
-        AttestationRequestData memory attData = AttestationRequestData({
-            subject: defaultModule1,
-            moduleTypes: defaultModuleTypes,
-            expirationTime: uint48(101),
-            data: abi.encode(true),
-            value: 0
-        });
-        instancel1.mockAttestation(defaultSchema1, auth2k, attData);
-=======
         testAttest();
         instance.mockDelegatedAttestation(defaultSchema1, defaultModule1, auth1k);
->>>>>>> 90e29bd7
         vm.warp(200);
         address[] memory attesters = new address[](2);
         attesters[0] = vm.addr(auth1k);
@@ -197,21 +126,6 @@
     }
 
     function testCheckNAttestationUnsafe__Revoked() public {
-<<<<<<< HEAD
-        testCreateAttestation();
-        AttestationRequestData memory attData = AttestationRequestData({
-            subject: defaultModule1,
-            moduleTypes: defaultModuleTypes,
-            expirationTime: uint48(101),
-            data: abi.encode(true),
-            value: 0
-        });
-        instancel1.mockAttestation(defaultSchema1, auth2k, attData);
-        instancel1.revokeAttestation(defaultModule1, defaultSchema1, auth2k);
-        address[] memory authorities = new address[](2);
-        authorities[0] = vm.addr(auth1k);
-        authorities[1] = vm.addr(auth2k);
-=======
         testAttest();
         instance.mockDelegatedAttestation(defaultSchema1, defaultModule1, auth1k);
         instance.revokeAttestation(defaultModule1, defaultSchema1, address(this));
@@ -239,7 +153,6 @@
 
         AttestationRecord[] memory attestations =
             instance.registry.findAttestations(defaultModule1, attesters);
->>>>>>> 90e29bd7
 
         assertEq(attestations[0].attester, attesters[0]);
         assertEq(attestations[1].attester, attesters[1]);
